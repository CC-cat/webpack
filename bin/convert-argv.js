--- conflicted
+++ resolved
@@ -85,18 +85,11 @@
 		options = options(argv.env, argv);
 	}
 
-<<<<<<< HEAD
-	if(typeof options !== "object" || options === null) {
-		console.log("Config did not export an object or a function returning an object.");
-		process.exit(-1);
-	}
-=======
 	return processConfiguredOptions(options);
->>>>>>> bb2c3558
 
 	function processConfiguredOptions(options) {
 		if(typeof options !== "object" || options === null) {
-			console.log("Config did not export an object.");
+			console.log("Config did not export an object or a function returning an object.");
 			process.exit(-1); // eslint-disable-line
 		}
 
