--- conflicted
+++ resolved
@@ -49,7 +49,7 @@
 		})
 	],
 	optimization: {
-		chunkIds: "total-size" // To keep filename consistent between different modes (for example building only)
+		chunkIds: "deterministic" // To keep filename consistent between different modes (for example building only)
 	}
 };
 ```
@@ -60,63 +60,56 @@
 
 ```
 Hash: 0a1b2c3d4e5f6a7b8c9d
-<<<<<<< HEAD
 Version: webpack 5.0.0-next
           Asset       Size  Chunks             Chunk Names
-     0.chunk.js      6 KiB       0  [emitted]  
-     4.chunk.js  410 bytes       4  [emitted]  
-pageA.bundle.js   8.33 KiB       1  [emitted]  pageA
-pageB.bundle.js   8.34 KiB       2  [emitted]  pageB
-pageC.bundle.js   8.33 KiB       3  [emitted]  pageC
-=======
-Version: webpack 4.28.0
-          Asset       Size  Chunks             Chunk Names
-     0.chunk.js   5.96 KiB       0  [emitted]  
-     4.chunk.js  405 bytes       4  [emitted]  
-pageA.bundle.js   8.28 KiB       1  [emitted]  pageA
-pageB.bundle.js   8.28 KiB       2  [emitted]  pageB
-pageC.bundle.js   8.28 KiB       3  [emitted]  pageC
->>>>>>> e871eeb1
+   324.chunk.js  466 bytes   {324}  [emitted]
+   864.chunk.js   6.07 KiB   {864}  [emitted]
+pageA.bundle.js   7.22 KiB   {641}  [emitted]  pageA
+pageB.bundle.js   7.23 KiB   {791}  [emitted]  pageB
+pageC.bundle.js   7.22 KiB    {42}  [emitted]  pageC
 Entrypoint pageA = pageA.bundle.js
 Entrypoint pageB = pageB.bundle.js
 Entrypoint pageC = pageC.bundle.js
-chunk    {0} 0.chunk.js 5.46 KiB <{1}> <{2}> [rendered]
+chunk {42} pageC.bundle.js (pageC) 68 bytes (javascript) 3.55 KiB (runtime) >{324}< [entry] [rendered]
+    > ./pageC pageC
+ [2] ./pageC.js 68 bytes {42} [built]
+     [used exports unknown]
+     entry ./pageC pageC
+     + 4 hidden chunk modules
+chunk {324} 324.chunk.js 42 bytes <{42}> [rendered]
+    > ./a [2] ./pageC.js 1:0-3:2
+ [4] ./a.js 21 bytes {324} {864} [built]
+     [used exports unknown]
+     cjs require ./a [0] ./pageA.js 2:8-22
+     amd require ./a [2] ./pageC.js 1:0-3:2
+ [5] ./b.js 21 bytes {324} {864} [built]
+     [used exports unknown]
+     cjs require ./b [1] ./pageB.js 2:8-22
+     cjs require ./b [2] ./pageC.js 2:17-31
+chunk {641} pageA.bundle.js (pageA) 69 bytes (javascript) 3.55 KiB (runtime) >{864}< [entry] [rendered]
+    > ./pageA pageA
+ [0] ./pageA.js 69 bytes {641} [built]
+     [used exports unknown]
+     entry ./pageA pageA
+     + 4 hidden chunk modules
+chunk {791} pageB.bundle.js (pageB) 69 bytes (javascript) 3.55 KiB (runtime) >{864}< [entry] [rendered]
+    > ./pageB pageB
+ [1] ./pageB.js 69 bytes {791} [built]
+     [used exports unknown]
+     entry ./pageB pageB
+     + 4 hidden chunk modules
+chunk {864} 864.chunk.js 5.45 KiB <{641}> <{791}> [rendered]
     > ./common [0] ./pageA.js 1:0-3:2
     > ./common [1] ./pageB.js 1:0-3:2
- [3] ./common.js 5.42 KiB {0} [built]
+ [3] ./common.js 5.41 KiB {864} [built]
      [used exports unknown]
      amd require ./common [0] ./pageA.js 1:0-3:2
      amd require ./common [1] ./pageB.js 1:0-3:2
- [4] ./a.js 21 bytes {0} {4} [built]
+ [4] ./a.js 21 bytes {324} {864} [built]
      [used exports unknown]
      cjs require ./a [0] ./pageA.js 2:8-22
      amd require ./a [2] ./pageC.js 1:0-3:2
- [5] ./b.js 21 bytes {0} {4} [built]
-     [used exports unknown]
-     cjs require ./b [1] ./pageB.js 2:8-22
-     cjs require ./b [2] ./pageC.js 2:17-31
-chunk    {1} pageA.bundle.js (pageA) 71 bytes >{0}< [entry] [rendered]
-    > ./pageA pageA
- [0] ./pageA.js 71 bytes {1} [built]
-     [used exports unknown]
-     entry ./pageA  pageA
-chunk    {2} pageB.bundle.js (pageB) 71 bytes >{0}< [entry] [rendered]
-    > ./pageB pageB
- [1] ./pageB.js 71 bytes {2} [built]
-     [used exports unknown]
-     entry ./pageB  pageB
-chunk    {3} pageC.bundle.js (pageC) 70 bytes >{4}< [entry] [rendered]
-    > ./pageC pageC
- [2] ./pageC.js 70 bytes {3} [built]
-     [used exports unknown]
-     entry ./pageC  pageC
-chunk    {4} 4.chunk.js 42 bytes <{3}> [rendered]
-    > ./a [2] ./pageC.js 1:0-3:2
- [4] ./a.js 21 bytes {0} {4} [built]
-     [used exports unknown]
-     cjs require ./a [0] ./pageA.js 2:8-22
-     amd require ./a [2] ./pageC.js 1:0-3:2
- [5] ./b.js 21 bytes {0} {4} [built]
+ [5] ./b.js 21 bytes {324} {864} [built]
      [used exports unknown]
      cjs require ./b [1] ./pageB.js 2:8-22
      cjs require ./b [2] ./pageC.js 2:17-31
@@ -126,56 +119,49 @@
 
 ```
 Hash: 0a1b2c3d4e5f6a7b8c9d
-<<<<<<< HEAD
 Version: webpack 5.0.0-next
-          Asset       Size  Chunks             Chunk Names
-     0.chunk.js  173 bytes    0, 1  [emitted]  
-     1.chunk.js  118 bytes       1  [emitted]  
-pageA.bundle.js   2.06 KiB       2  [emitted]  pageA
-pageB.bundle.js   2.06 KiB       3  [emitted]  pageB
-pageC.bundle.js   2.08 KiB       4  [emitted]  pageC
-=======
-Version: webpack 4.28.0
-          Asset       Size  Chunks             Chunk Names
-     0.chunk.js  173 bytes    0, 4  [emitted]  
-     4.chunk.js  118 bytes       4  [emitted]  
-pageA.bundle.js   2.03 KiB       1  [emitted]  pageA
-pageB.bundle.js   2.03 KiB       2  [emitted]  pageB
-pageC.bundle.js   2.05 KiB       3  [emitted]  pageC
->>>>>>> e871eeb1
+          Asset       Size        Chunks             Chunk Names
+   324.chunk.js  123 bytes         {324}  [emitted]
+   864.chunk.js  182 bytes  {324}, {864}  [emitted]
+pageA.bundle.js   1.42 KiB         {641}  [emitted]  pageA
+pageB.bundle.js   1.42 KiB         {791}  [emitted]  pageB
+pageC.bundle.js   1.43 KiB          {42}  [emitted]  pageC
 Entrypoint pageA = pageA.bundle.js
 Entrypoint pageB = pageB.bundle.js
 Entrypoint pageC = pageC.bundle.js
-chunk    {0} 0.chunk.js 5.46 KiB <{2}> <{3}> [rendered]
-    > ./common [3] ./pageA.js 1:0-3:2
-    > ./common [4] ./pageB.js 1:0-3:2
- [0] ./a.js 21 bytes {0} {1} [built]
-     cjs require ./a [3] ./pageA.js 2:8-22
-     amd require ./a [5] ./pageC.js 1:0-3:2
- [1] ./b.js 21 bytes {0} {1} [built]
-     cjs require ./b [4] ./pageB.js 2:8-22
-     cjs require ./b [5] ./pageC.js 2:17-31
- [2] ./common.js 5.42 KiB {0} [built]
-     amd require ./common [3] ./pageA.js 1:0-3:2
-     amd require ./common [4] ./pageB.js 1:0-3:2
-chunk    {1} 1.chunk.js 42 bytes <{4}> [rendered]
-    > ./a [5] ./pageC.js 1:0-3:2
- [0] ./a.js 21 bytes {0} {1} [built]
-     cjs require ./a [3] ./pageA.js 2:8-22
-     amd require ./a [5] ./pageC.js 1:0-3:2
- [1] ./b.js 21 bytes {0} {1} [built]
-     cjs require ./b [4] ./pageB.js 2:8-22
-     cjs require ./b [5] ./pageC.js 2:17-31
-chunk    {2} pageA.bundle.js (pageA) 71 bytes >{0}< [entry] [rendered]
+chunk {42} pageC.bundle.js (pageC) 68 bytes (javascript) 3.55 KiB (runtime) >{324}< [entry] [rendered]
+    > ./pageC pageC
+ [912] ./pageC.js 68 bytes {42} [built]
+       entry ./pageC pageC
+     + 4 hidden chunk modules
+chunk {324} 324.chunk.js 42 bytes <{42}> [rendered]
+    > ./a [912] ./pageC.js 1:0-3:2
+  [21] ./b.js 21 bytes {324} {864} [built]
+       cjs require ./b [912] ./pageC.js 2:17-31
+       cjs require ./b [954] ./pageB.js 2:8-22
+ [162] ./a.js 21 bytes {324} {864} [built]
+       amd require ./a [912] ./pageC.js 1:0-3:2
+       cjs require ./a [953] ./pageA.js 2:8-22
+chunk {641} pageA.bundle.js (pageA) 69 bytes (javascript) 3.55 KiB (runtime) >{864}< [entry] [rendered]
     > ./pageA pageA
- [3] ./pageA.js 71 bytes {2} [built]
-     entry ./pageA  pageA
-chunk    {3} pageB.bundle.js (pageB) 71 bytes >{0}< [entry] [rendered]
+ [953] ./pageA.js 69 bytes {641} [built]
+       entry ./pageA pageA
+     + 4 hidden chunk modules
+chunk {791} pageB.bundle.js (pageB) 69 bytes (javascript) 3.55 KiB (runtime) >{864}< [entry] [rendered]
     > ./pageB pageB
- [4] ./pageB.js 71 bytes {3} [built]
-     entry ./pageB  pageB
-chunk    {4} pageC.bundle.js (pageC) 70 bytes >{1}< [entry] [rendered]
-    > ./pageC pageC
- [5] ./pageC.js 70 bytes {4} [built]
-     entry ./pageC  pageC
+ [954] ./pageB.js 69 bytes {791} [built]
+       entry ./pageB pageB
+     + 4 hidden chunk modules
+chunk {864} 864.chunk.js 5.45 KiB <{641}> <{791}> [rendered]
+    > ./common [953] ./pageA.js 1:0-3:2
+    > ./common [954] ./pageB.js 1:0-3:2
+  [21] ./b.js 21 bytes {324} {864} [built]
+       cjs require ./b [912] ./pageC.js 2:17-31
+       cjs require ./b [954] ./pageB.js 2:8-22
+ [162] ./a.js 21 bytes {324} {864} [built]
+       amd require ./a [912] ./pageC.js 1:0-3:2
+       cjs require ./a [953] ./pageA.js 2:8-22
+ [280] ./common.js 5.41 KiB {864} [built]
+       amd require ./common [953] ./pageA.js 1:0-3:2
+       amd require ./common [954] ./pageB.js 1:0-3:2
 ```