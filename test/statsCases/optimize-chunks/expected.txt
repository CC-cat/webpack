<<<<<<< HEAD
Hash: 0f255b1e3f021be0f874
=======
Hash: b643225c9d2e70212495
>>>>>>> ec83e8ea
Time: Xms
Built at: Thu Jan 01 1970 00:00:00 GMT
            Asset       Size  Chunks             Chunk Names
          cir1.js  299 bytes       0  [emitted]  cir1
            ab.js  183 bytes       1  [emitted]  ab
           abd.js  277 bytes    2, 1  [emitted]  abd
          cir2.js  299 bytes       3  [emitted]  cir2
          main.js   8.07 KiB       4  [emitted]  main
cir2 from cir1.js  359 bytes    5, 3  [emitted]  cir2 from cir1
         chunk.js  190 bytes    6, 7  [emitted]  chunk
      ac in ab.js  130 bytes       7  [emitted]  ac in ab
Entrypoint main = main.js
chunk    {0} cir1.js (cir1) 81 bytes <{3}> <{4}> <{5}> >{5}< [rendered]
    > [3] ./circular2.js 1:0-79
    > [3] ./circular2.js 1:0-79
    > [8] ./index.js 13:0-54
 [2] ./circular1.js 81 bytes {0} [built]
chunk    {1} ab.js (ab) 0 bytes <{4}> >{7}< [rendered]
    > [8] ./index.js 1:0-6:8
 [0] ./modules/a.js 0 bytes {1} {2} [built]
 [1] ./modules/b.js 0 bytes {1} {2} [built]
chunk    {2} abd.js (abd) 0 bytes <{4}> >{6}< [rendered]
    > [8] ./index.js 8:0-11:9
 [0] ./modules/a.js 0 bytes {1} {2} [built]
 [1] ./modules/b.js 0 bytes {1} {2} [built]
 [6] ./modules/d.js 0 bytes {2} {6} [built]
chunk    {3} cir2.js (cir2) 81 bytes <{4}> >{0}< [rendered]
    > [8] ./index.js 14:0-54
 [3] ./circular2.js 81 bytes {3} {5} [built]
chunk    {4} main.js (main) 523 bytes >{0}< >{1}< >{2}< >{3}< [entry] [rendered]
    > ./index main
 [4] ./modules/f.js 0 bytes {4} [built]
 [8] ./index.js 523 bytes {4} [built]
chunk    {5} cir2 from cir1.js (cir2 from cir1) 81 bytes <{0}> >{0}< [rendered]
    > [2] ./circular1.js 1:0-79
    > [2] ./circular1.js 1:0-79
 [3] ./circular2.js 81 bytes {3} {5} [built]
 [7] ./modules/e.js 0 bytes {5} [built]
chunk    {6} chunk.js (chunk) 0 bytes <{2}> <{7}> [rendered]
    > [8] ./index.js 3:2-4:13
    > [8] ./index.js 9:1-10:12
 [5] ./modules/c.js 0 bytes {6} {7} [built]
 [6] ./modules/d.js 0 bytes {2} {6} [built]
chunk    {7} ac in ab.js (ac in ab) 0 bytes <{1}> >{6}< [rendered]
    > [8] ./index.js 2:1-5:15
 [5] ./modules/c.js 0 bytes {6} {7} [built]<|MERGE_RESOLUTION|>--- conflicted
+++ resolved
@@ -1,8 +1,4 @@
-<<<<<<< HEAD
-Hash: 0f255b1e3f021be0f874
-=======
-Hash: b643225c9d2e70212495
->>>>>>> ec83e8ea
+Hash: 92732287668e161ae65a
 Time: Xms
 Built at: Thu Jan 01 1970 00:00:00 GMT
             Asset       Size  Chunks             Chunk Names
