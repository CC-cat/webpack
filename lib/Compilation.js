--- conflicted
+++ resolved
@@ -38,7 +38,6 @@
 const ModuleDependency = require("./dependencies/ModuleDependency");
 
 /** @typedef {import("./Module")} Module */
-<<<<<<< HEAD
 /** @typedef {import("./Compiler")} Compiler */
 /** @typedef {import("webpack-sources").Source} Source */
 /** @typedef {import("./WebpackError")} WebpackError */
@@ -46,8 +45,10 @@
 /** @typedef {import("./dependencies/SingleEntryDependency")} SingleEntryDependency */
 /** @typedef {import("./dependencies/MultiEntryDependency")} MultiEntryDependency */
 /** @typedef {import("./dependencies/DllEntryDependency")} DllEntryDependency */
+/** @typedef {import("./dependencies/DependencyReference")} DependencyReference */
 /** @typedef {import("./DependenciesBlock")} DependenciesBlock */
 /** @typedef {import("./AsyncDependenciesBlock")} AsyncDependenciesBlock */
+/** @typedef {import("./Dependency")} Dependency */
 /** @typedef {import("./Dependency").DependencyLocation} DependencyLocation */
 /** @typedef {import("./Dependency").DependencyTemplate} DependencyTemplate */
 /** @typedef {import("./util/createHash").Hash} Hash */
@@ -105,14 +106,6 @@
  * @param {Chunk} b second chunk to sort by id
  * @returns {-1|0|1} sort value
  */
-=======
-/** @typedef {import("./dependencies/DependencyReference")} DependencyReference */
-/** @typedef {import("./Dependency")} Dependency */
-/** @typedef {import("./DependenciesBlock")} DependenciesBlock */
-/** @typedef {import("./AsyncDependenciesBlock")} AsyncDependenciesBlock */
-/** @typedef {import("webpack-sources").Source} Source */
-
->>>>>>> 190cf7b0
 const byId = (a, b) => {
 	if (a.id !== null && b.id !== null) {
 		if (a.id < b.id) return -1;
@@ -222,9 +215,6 @@
 			failedModule: new SyncHook(["module", "error"]),
 			/** @type {SyncHook<Module>} */
 			succeedModule: new SyncHook(["module"]),
-<<<<<<< HEAD
-			/** @type {SyncHook<Module[]>} */
-=======
 
 			/** @type {SyncWaterfallHook<DependencyReference, Dependency, Module>} */
 			dependencyReference: new SyncWaterfallHook([
@@ -233,7 +223,7 @@
 				"module"
 			]),
 
->>>>>>> 190cf7b0
+      /** @type {SyncHook<Module[]>} */
 			finishModules: new SyncHook(["modules"]),
 			/** @type {SyncHook<Module>} */
 			finishRebuildingModule: new SyncHook(["module"]),
